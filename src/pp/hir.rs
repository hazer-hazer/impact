use crate::{
    hir::{
        expr::{Block, Call, Expr, ExprKind, Lambda, Lit, TyExpr},
<<<<<<< HEAD
        item::{
            Data, ExternItem, Field, ItemId, ItemKind, Mod, TyAlias, Variant, VariantNode,
            ROOT_ITEM_ID,
        },
=======
        item::{Data, ExternItem, Field, ItemId, Mod, TyAlias, Variant, ROOT_ITEM_ID},
>>>>>>> d5d74d91
        pat::{Pat, PatKind},
        stmt::{Local, Stmt, StmtKind},
        ty::{Ty, TyKind},
        visitor::HirVisitor,
        BodyId, BodyOwner, HirId, Path, HIR,
    },
    parser::token::Punct,
    resolve::builtin::Builtin,
    session::Session,
    span::span::{Ident, Kw},
};

use super::{AstLikePP, AstPPMode};

macro_rules! walk_block {
    ($self: ident, $nodes: expr, $visitor: ident, $hir: expr) => {{
        $self.pp.indent();
        $nodes.iter().for_each(|node| {
            $self.pp.out_indent();
            $self.$visitor(node, $hir);
            $self.pp.nl();
        });
        $self.pp.dedent();
    }};
}

macro_rules! walk_each_delim {
    ($self: ident, $nodes: expr, $visitor: ident, $sep: expr, $hir: expr) => {
        $nodes.iter().enumerate().for_each(|(index, node)| {
            $self.$visitor(node, $hir);
            if index < $nodes.len() - 1 {
                $self.pp.str($sep);
            }
        })
    };

    ($self: ident, $nodes: expr, $visitor: ident, $sep: expr) => {
        $nodes.iter().enumerate().for_each(|(index, node)| {
            $self.$visitor(node);
            if index < $nodes.len() - 1 {
                $self.pp.str($sep);
            }
        })
    };
}

pub(crate) use walk_each_delim;

pub struct HirPP<'a> {
    pub pp: AstLikePP<'a>,
}

impl<'a> HirPP<'a> {
    pub fn new(sess: &'a Session, mode: AstPPMode) -> Self {
        Self {
            pp: AstLikePP::new(sess, mode),
        }
    }
}

impl<'a> HirVisitor for HirPP<'a> {
    fn visit_hir(&mut self, hir: &HIR) {
        self.pp.line("== HIR ==");
        self.pp.item_id(ROOT_ITEM_ID);
        self.pp.nl();
        walk_each_delim!(self, hir.root().items, visit_item_stmt, "\n", hir)
    }

    fn visit_stmt(&mut self, stmt: &Stmt, hir: &HIR) {
        let stmt = hir.stmt(*stmt);

        match stmt.kind() {
            StmtKind::Expr(expr) => self.visit_expr_stmt(expr, hir),
            StmtKind::Item(item) => self.visit_item_stmt(item, hir),
            StmtKind::Local(local) => self.visit_local_stmt(local, hir),
        }
        self.pp.hir_id(stmt);
    }

    fn visit_local_stmt(&mut self, local: &Local, hir: &HIR) {
        self.visit_ident(&local.name, hir);
        self.pp.str(" = ");
        self.visit_expr(&local.value, hir);
    }

    // Items //
    // fn visit_item(&mut self, id: &ItemId, hir: &HIR) {
    //     let id = *id;
    //     let item = hir.item(id);
    //     match item.kind() {
    //         ItemKind::TyAlias(ty) => self.visit_type_item(item.name(), ty, id, hir),
    //         ItemKind::Mod(m) => self.visit_mod_item(item.name(), m, id, hir),
    //         ItemKind::Value(value) => self.visit_value_item(item.name(), value, id, hir),
    //         ItemKind::Func(value) => self.visit_func_item(item.name(), value, id, hir),
    //         ItemKind::ExternItem(extern_item) => {
    //             self.visit_extern_item(item.name(), extern_item, id, hir)
    //         },
    //     }
    // }

    fn visit_type_item(&mut self, name: Ident, ty_item: &TyAlias, id: ItemId, hir: &HIR) {
        self.pp.kw(Kw::Type);
        self.pp.item_id(id);
        self.visit_ident(&name, hir);
        self.pp.ty_anno(id.hir_id());
        self.pp.str(" = ");
        self.visit_ty(&ty_item.ty, hir);
    }

    fn visit_mod_item(&mut self, name: Ident, mod_item: &Mod, item_id: ItemId, hir: &HIR) {
        self.pp.kw(Kw::Mod);
        self.pp.item_id(item_id);
        self.visit_ident(&name, hir);
        self.pp.nl();
        walk_block!(self, mod_item.items, visit_item, hir);
    }

    fn visit_value_item(&mut self, name: Ident, value: &BodyId, id: ItemId, hir: &HIR) {
        self.pp.string(name.original_string());
        self.pp.item_id(id);
        self.pp.ty_anno(id.hir_id());
        self.pp.str(" = ");
        self.visit_body(&value, BodyOwner::value(id.def_id()), hir);
    }

    fn visit_func_item(&mut self, name: Ident, body: &BodyId, id: ItemId, hir: &HIR) {
        self.pp.string(name.original_string());
        self.pp.item_id(id);
        self.pp.ty_anno(id.hir_id());
        self.pp.sp();
        walk_each_delim!(self, hir.body(*body).params, visit_pat, " ", hir);
        self.pp.str(" = ");
        self.visit_body(body, BodyOwner::func(id.def_id()), hir);
    }

    fn visit_data_item(&mut self, name: Ident, data: &Data, id: ItemId, hir: &HIR) {
        self.pp.string(name.original_string());
        self.pp.item_id(id);
        self.pp.ty_anno(id.hir_id());
        self.pp.sp();
        walk_each_delim!(self, data.variants, visit_variant, " | ", hir);
    }

    fn visit_variant(&mut self, &variant: &Variant, hir: &HIR) {
        let variant = hir.variant(variant);
        self.pp.string(variant.name);
        self.pp.def_id(&variant.def_id);
        self.pp.ty_anno(HirId::new_owner(variant.def_id));
        self.pp.sp();
        walk_each_delim!(self, &variant.fields, visit_field, " ", hir);
    }

    fn visit_field(&mut self, field: &Field, hir: &HIR) {
        field.name.as_ref().map(|name| {
            self.pp.string(name.original_string());
            self.pp.str(": ");
        });
        self.visit_ty(&field.ty, hir);
    }

    fn visit_extern_item(&mut self, name: Ident, extern_item: &ExternItem, id: ItemId, hir: &HIR) {
        self.pp.string(name);
        self.pp.item_id(id);
        self.pp.ty_anno(id.hir_id());
        self.pp.str(": ");
        self.visit_ty(&extern_item.ty, hir);
    }

    fn visit_body(&mut self, &body: &BodyId, _owner: BodyOwner, hir: &HIR) {
        let body = hir.body(body);
        self.visit_expr(&body.value, hir);
    }

    // Expressions //
    fn visit_expr(&mut self, expr_id: &Expr, hir: &HIR) {
        let expr_id = *expr_id;
        let expr = hir.expr(expr_id);

        match &expr.kind() {
            ExprKind::Lit(lit) => self.visit_lit_expr(lit, hir),
            ExprKind::Path(path) => self.visit_path_expr(path, hir),
            ExprKind::Block(block) => self.visit_block_expr(block, hir),
            ExprKind::Call(call) => self.visit_call_expr(call, hir),
            ExprKind::Let(block) => self.visit_let_expr(block, hir),
            ExprKind::Lambda(lambda) => self.visit_lambda(lambda, hir),
            ExprKind::Ty(ty_expr) => self.visit_type_expr(ty_expr, hir),
            ExprKind::BuiltinExpr(bt) => self.visit_builtin_expr(bt),
        }
        self.pp.ty_anno(expr_id);
        self.pp.hir_id(expr);
    }

    fn visit_lit_expr(&mut self, lit: &Lit, _hir: &HIR) {
        self.pp.string(lit);
    }

    fn visit_lambda(&mut self, lambda: &Lambda, hir: &HIR) {
        let body = hir.body(lambda.body_id);
        self.pp.punct(Punct::Backslash);
        walk_each_delim!(self, body.params, visit_pat, " ", hir);
        self.pp.punct(Punct::Arrow);
        self.visit_expr(&body.value, hir);
    }

    fn visit_call_expr(&mut self, call: &Call, hir: &HIR) {
        self.visit_expr(&call.lhs, hir);
        self.pp.sp();
        walk_each_delim!(self, &call.args, visit_expr, " ", hir);
    }

    fn visit_let_expr(&mut self, block: &Block, hir: &HIR) {
        self.pp.kw(Kw::Let);
        self.visit_block(block, hir);
    }

    fn visit_type_expr(&mut self, ty_expr: &TyExpr, hir: &HIR) {
        self.visit_expr(&ty_expr.expr, hir);
        self.pp.punct(Punct::Colon);
        self.visit_ty(&ty_expr.ty, hir);
    }

    fn visit_builtin_expr(&mut self, bt: &Builtin) {
        self.pp.string(bt);
    }

    // Types //
    fn visit_ty(&mut self, ty: &Ty, hir: &HIR) {
        let ty = hir.ty(*ty);

        match &ty.kind() {
            TyKind::Path(path) => self.visit_ty_path(path, hir),
            TyKind::Func(params, body) => self.visit_func_ty(params, body, hir),
            TyKind::App(cons, arg) => self.visit_ty_app(cons, arg, hir),
            TyKind::Builtin(bt) => self.visit_builtin_ty(bt, hir),
        }
        self.pp.hir_id(ty);
    }

    fn visit_func_ty(&mut self, params: &[Ty], body: &Ty, hir: &HIR) {
        walk_each_delim!(self, params, visit_ty, " ", hir);
        self.pp.punct(Punct::Arrow);
        self.visit_ty(body, hir);
    }

    fn visit_ty_app(&mut self, cons: &Ty, args: &[Ty], hir: &HIR) {
        self.visit_ty(cons, hir);
        self.pp.sp();
        walk_each_delim!(self, args, visit_ty, " ", hir);
    }

    fn visit_builtin_ty(&mut self, bt: &Builtin, _hir: &HIR) {
        self.pp.string(bt);
    }

    // Patterns //
    fn visit_pat(&mut self, &pat_id: &Pat, hir: &HIR) {
        let pat = hir.pat(pat_id);
        self.pp.hir_id(pat);

        match pat.kind() {
            PatKind::Unit => {
                self.pp.str("()");
            },
            PatKind::Ident(ident) => {
                self.visit_ident_pat(&ident, hir);
            },
        }

        self.pp.ty_anno(pat_id);
    }

    // Fragments //
    fn visit_ident(&mut self, ident: &Ident, _hir: &HIR) {
        self.pp.string(ident);
    }

    fn visit_path(&mut self, path: &Path, hir: &HIR) {
        let path = hir.path(*path);

        // TODO: Operator name in parentheses
        self.pp.string(path);
        self.pp.hir_id(path);
    }

    fn visit_block(&mut self, block: &Block, hir: &HIR) {
        let block = hir.block(*block);

        self.pp.nl();
        walk_block!(self, block.stmts(), visit_stmt, hir);
        self.pp.indent();
        self.pp.out_indent();
        block.expr().map(|expr| self.visit_expr(&expr, hir));
        self.pp.dedent();
        self.pp.hir_id(block);
    }
}<|MERGE_RESOLUTION|>--- conflicted
+++ resolved
@@ -1,14 +1,10 @@
 use crate::{
     hir::{
         expr::{Block, Call, Expr, ExprKind, Lambda, Lit, TyExpr},
-<<<<<<< HEAD
         item::{
             Data, ExternItem, Field, ItemId, ItemKind, Mod, TyAlias, Variant, VariantNode,
             ROOT_ITEM_ID,
         },
-=======
-        item::{Data, ExternItem, Field, ItemId, Mod, TyAlias, Variant, ROOT_ITEM_ID},
->>>>>>> d5d74d91
         pat::{Pat, PatKind},
         stmt::{Local, Stmt, StmtKind},
         ty::{Ty, TyKind},
