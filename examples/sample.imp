--- conflicted
+++ resolved
@@ -1,7 +1,3 @@
-<<<<<<< HEAD
-let a = 123 in a
-=======
 mod a
     mod a
-    mod b
->>>>>>> 3d597bcf
+    mod b