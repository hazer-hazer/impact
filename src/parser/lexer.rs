use crate::message::message::{Message, MessageBuilder, MessageHolder, MessageStorage};
use crate::parser::token::{Token, TokenKind, TokenStream};
use crate::session::SourceId;
use crate::session::{Session, Stage, StageOutput};

use crate::span::span::{Span, SpanLen, SpanPos, Symbol};

enum TokenStartMatch {
    Ident,
    Num,
    String,
    Skip,
    IndentPrecursor,
    Unknown,
}

trait LexerCharCheck {
    fn is_ident_first(&self) -> bool;
    fn is_ident_next(&self) -> bool;
    fn is_skippable(&self) -> bool;
    fn is_indent(&self) -> bool;
    fn is_indent_precursor(&self) -> bool;
    fn match_first(&self) -> TokenStartMatch;
}

impl LexerCharCheck for char {
    fn is_ident_first(&self) -> bool {
        self.is_alphabetic() || *self == '_'
    }

    fn is_ident_next(&self) -> bool {
        self.is_ident_first() || self.is_digit(10)
    }

    fn is_skippable(&self) -> bool {
        self.is_whitespace()
    }

    fn is_indent(&self) -> bool {
        *self == ' '
    }

    fn is_indent_precursor(&self) -> bool {
        *self == '\n'
    }

    fn match_first(&self) -> TokenStartMatch {
        // Note: Keep order please, at least for indent and skippable
        if self.is_ident_first() {
            TokenStartMatch::Ident
        } else if self.is_digit(10) {
            TokenStartMatch::Num
        } else if *self == '"' {
            TokenStartMatch::String
        } else if self.is_indent_precursor() {
            TokenStartMatch::IndentPrecursor
        } else if self.is_skippable() {
            TokenStartMatch::Skip
        } else {
            TokenStartMatch::Unknown
        }
    }
}

impl MessageHolder for Lexer {
    fn save(&mut self, msg: Message) {
        self.msg.add_message(msg)
    }
}

pub struct Lexer {
    source_id: SourceId,
    pos: SpanPos,
    token_start_pos: SpanPos,
    tokens: Vec<Token>,
    msg: MessageStorage,
    sess: Session,
    indent_levels: Vec<usize>,
    last_line_begin: SpanPos,
}

impl Lexer {
    pub fn new(source_id: SourceId, sess: Session) -> Self {
        Self {
            source_id,
            pos: 0,
            token_start_pos: 0,
            tokens: Vec::default(),
            msg: MessageStorage::default(),
            sess,
            indent_levels: Default::default(),
            last_line_begin: 0,
        }
    }

    fn source(&self) -> &str {
        self.sess.source_map.get_source(self.source_id).source()
    }

    fn eof(&self) -> bool {
        self.pos as usize >= self.source().len()
    }

    fn peek_by_pos(&self, pos: SpanPos) -> char {
        self.source()
            .chars()
            .nth(pos as usize)
            .expect(format!("Failed to get char from source by index {}", self.pos).as_str())
    }

    fn peek(&self) -> char {
        self.peek_by_pos(self.pos)
    }

    fn lookup(&self) -> Option<char> {
        self.source().chars().nth((self.pos + 1) as usize)
    }

    fn advance_offset(&mut self, offset: SpanLen) -> char {
        let last = self.pos;
        self.pos += offset;
        self.peek_by_pos(last)
    }

    fn advance(&mut self) -> char {
        return self.advance_offset(1);
    }

    fn add_token(&mut self, kind: TokenKind, len: SpanLen) {
        self.tokens.push(Token {
            span: Span::new(self.token_start_pos, len, self.source_id),
            kind,
        });
    }

    fn add_token_adv(&mut self, kind: TokenKind, len: SpanLen) {
        self.add_token(kind, len);
        self.advance_offset(len);
    }

    fn add_error(&mut self, msg: &str) {
        let span = Span::new(self.token_start_pos, 1, self.source_id);

        MessageBuilder::error()
            .span(span)
            .text(msg.to_string())
            .emit(self);

        self.tokens.push(Token {
            span,
            kind: TokenKind::Error(Symbol::intern(msg)),
        })
    }

    fn unexpected_token(&mut self) {
        self.add_error("Unexpected token");
        self.advance();
    }

    fn get_fragment_to(&self, start: SpanPos, end: SpanPos) -> (&str, SpanLen) {
        (
            &self.source()[start as usize..end as usize],
            self.pos - start,
        )
    }

    fn get_fragment(&self, start: SpanPos) -> (&str, SpanLen) {
        self.get_fragment_to(start, self.pos)
    }

    fn get_fragment_intern(&mut self, start: SpanPos) -> (Symbol, SpanLen) {
        let (frag, len) = (
            &self.source()[start as usize..self.pos as usize],
            self.pos - start,
        );
        (Symbol::intern(frag), len)
    }

    fn lex_ident(&mut self) {
        let start = self.pos;
        while !self.eof() && self.peek().is_ident_next() {
            self.advance();
        }

        let (sym, len) = self.get_fragment_intern(start);

        let kind = if let Some(reserved) = TokenKind::try_from_reserved_sym(sym) {
            reserved
        } else {
            TokenKind::Ident(sym)
        };

        self.add_token(kind, len);
    }

    fn lex_str(&mut self) {
        let quote = self.advance();
        let start = self.pos;

        while !self.eof() && self.peek() != quote {
            self.advance();
        }

        if self.peek() != quote {
            self.add_error(format!("Expected closing quote {}", quote).as_str());
        } else {
            self.advance();
        }

        let (sym, len) = self.get_fragment_intern(start);
        self.add_token(TokenKind::String(sym), len);
    }

    fn lex_num(&mut self) {
        let start = self.pos;
        while !self.eof() && self.peek().is_digit(10) {
            self.advance();
        }

        let (frag, len) = self.get_fragment(start);
        let kind = TokenKind::Int(frag.parse().expect("TODO: Check integer lexing"));
        self.add_token(kind, len);
    }

    fn save_source_line(&mut self) {
        dbg!(&self.source()[self.last_line_begin as usize..self.pos as usize]);
        self.sess
            .source_map
            .get_source_mut(self.source_id)
            .add_line(self.last_line_begin);
        self.last_line_begin = self.pos;
    }

    fn lex_indent(&mut self) {
        let pos = self.pos;

        while self.peek().is_indent_precursor() {
            self.add_token_adv(TokenKind::Nl, 1);
            self.save_source_line();
<<<<<<< HEAD
=======

            self.advance();
            self.last_line_begin = self.pos;
>>>>>>> 3d597bcf

            if self.eof() {
                self.save_source_line();
                return;
            }
        }

        // Check that we actually skipped some new-lines
        assert_ne!(pos, self.pos);

        let mut indent_size = 0;

        while !self.eof() && self.peek().is_indent() {
            indent_size += 1;
            self.advance();
        }

        let mut level = *self.indent_levels.last().unwrap_or(&0);

        if indent_size > level {
            self.add_token(TokenKind::Indent, 1);
            self.indent_levels.push(indent_size);
        }

        while !self.eof() && indent_size < level {
            self.add_token(TokenKind::Dedent, 1);
            level = self.indent_levels.pop().unwrap();
            if level < indent_size {
                self.add_error("Invalid indentation");
            }
        }
    }
}

impl Stage<TokenStream> for Lexer {
    fn run(mut self) -> StageOutput<TokenStream> {
        while !self.eof() {
            self.token_start_pos = self.pos as SpanPos;
            match self.peek().match_first() {
                TokenStartMatch::Skip => {
                    self.advance();
                }
                TokenStartMatch::Ident => self.lex_ident(),
                TokenStartMatch::Num => self.lex_num(),
                TokenStartMatch::String => self.lex_str(),
                TokenStartMatch::IndentPrecursor => self.lex_indent(),
                TokenStartMatch::Unknown => {
                    match TokenKind::try_from_chars(self.peek(), self.lookup()) {
                        Some((kind, len)) => self.add_token_adv(kind, len),

                        None => self.unexpected_token(),
                    }
                }
            };
        }

        dbg!(self.last_line_begin);

        if self.last_line_begin == 0 {
            self.save_source_line();
        }

        self.add_token(TokenKind::Eof, 1);

        StageOutput::new(self.sess, TokenStream::new(self.tokens), self.msg)
    }
}<|MERGE_RESOLUTION|>--- conflicted
+++ resolved
@@ -235,14 +235,10 @@
         let pos = self.pos;
 
         while self.peek().is_indent_precursor() {
-            self.add_token_adv(TokenKind::Nl, 1);
             self.save_source_line();
-<<<<<<< HEAD
-=======
 
             self.advance();
             self.last_line_begin = self.pos;
->>>>>>> 3d597bcf
 
             if self.eof() {
                 self.save_source_line();
